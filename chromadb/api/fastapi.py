from typing import Dict, Optional
from chromadb.api import API
from chromadb.errors import NoDatapointsException
import pandas as pd
import requests
import json
from chromadb.api.models.Collection import Collection


class FastAPI(API):
    def __init__(self, settings):
        self._api_url = (
            f"http://{settings.chroma_server_host}:{settings.chroma_server_http_port}/api/v1"
        )

    def heartbeat(self):
        """Returns the current server time in nanoseconds to check if the server is alive"""
        resp = requests.get(self._api_url)
        resp.raise_for_status()
        return int(resp.json()["nanosecond heartbeat"])

    def list_collections(self) -> int:
        """Returns a list of all collections"""
        resp = requests.get(self._api_url + "/collections")
        resp.raise_for_status()
        return resp.json()

    def create_collection(self, name: str, metadata: Optional[Dict] = None) -> Collection:
        """Creates a collection"""
        resp = requests.post(
            self._api_url + "/collections", data=json.dumps({"name": name, "metadata": metadata})
        )
        resp.raise_for_status()
        return Collection(self, name)

    def get_collection(self, name: str) -> Collection:
        """Returns a collection"""
        resp = requests.get(self._api_url + "/collections/" + name)
        resp.raise_for_status()
        return Collection(self, name)

<<<<<<< HEAD

    def modify(self, current_name, new_name: str, new_metadata: Optional[Dict] = None) -> int:
        '''Updates a collection'''
        resp = requests.put(self._api_url + "/collections/" + current_name, data=json.dumps({"metadata":new_metadata, "name":new_name}))
=======
    def update_collection(self, name: str, metadata: Optional[Dict] = None) -> int:
        """Updates a collection"""
        resp = requests.put(
            self._api_url + "/collections/" + name, data=json.dumps({"metadata": metadata})
        )
>>>>>>> 308ad833
        resp.raise_for_status()
        return resp.json()

    def delete_collection(self, name: str) -> int:
        """Deletes a collection"""
        resp = requests.delete(self._api_url + "/collections/" + name)
        resp.raise_for_status()
        return resp.json()

    def count(self, collection_name=None):
        """Returns the number of embeddings in the database"""
        resp = requests.get(self._api_url + "/collections/" + collection_name + "/count")
        resp.raise_for_status()
        return resp.json()

    def peek(self, collection_name, limit=10):
        return self.get(collection_name, limit=limit)

    def get(
        self,
        collection_name,
        ids=None,
        where={},
        sort=None,
        limit=None,
        offset=None,
        page=None,
        page_size=None,
    ):
        """Gets embeddings from the database"""
        if page and page_size:
            offset = (page - 1) * page_size
            limit = page_size

        resp = requests.post(
            self._api_url + "/collections/" + collection_name + "/get",
            data=json.dumps(
                {"ids": ids, "where": where, "sort": sort, "limit": limit, "offset": offset}
            ),
        )

        resp.raise_for_status()
        return pd.DataFrame.from_dict(resp.json())

    def delete(self, collection_name, ids=None, where={}):
        """Deletes embeddings from the database"""

        resp = requests.post(
            self._api_url + "/collections/" + collection_name + "/delete",
            data=json.dumps({"where": where, "ids": ids}),
        )

        resp.raise_for_status()
        return resp.json()

    def add(
        self,
        collection_name,
        embeddings,
        metadatas=None,
        documents=None,
        ids=None,
    ):
        """
        Adds a batch of embeddings to the database
        - pass in column oriented data lists
        """

        resp = requests.post(
            self._api_url + "/collections/" + collection_name + "/add",
            data=json.dumps(
                {
                    "embeddings": embeddings,
                    "metadatas": metadatas,
                    "documents": documents,
                    "ids": ids,
                }
            ),
        )

        resp.raise_for_status
        return True

    def update(
        self,
        collection_name,
        embedding,
        metadata=None,
    ):
        """
        Updates a batch of embeddings in the database
        - pass in column oriented data lists
        """

        resp = requests.post(
            self._api_url + "/collections/" + collection_name + "/update",
            data=json.dumps(
                {
                    "embedding": embedding,
                    "metadata": metadata,
                }
            ),
        )

        resp.raise_for_status
        return True

    def query(self, collection_name, query_embeddings, n_results=10, where={}):
        """Gets the nearest neighbors of a single embedding"""

        resp = requests.post(
            self._api_url + "/collections/" + collection_name + "/query",
            data=json.dumps(
                {"query_embeddings": query_embeddings, "n_results": n_results, "where": where}
            ),
        )

        resp.raise_for_status()

        val = resp.json()
        if "error" in val:
            if val["error"] == "no data points":
                raise NoDatapointsException("No datapoints found for the supplied filter")
            else:
                raise Exception(val["error"])

        val["embeddings"] = pd.DataFrame.from_dict(val["embeddings"])

        return val

    def reset(self):
        """Resets the database"""
        resp = requests.post(self._api_url + "/reset")
        resp.raise_for_status()
        return resp.json

    def raw_sql(self, sql):
        """Runs a raw SQL query against the database"""
        resp = requests.post(self._api_url + "/raw_sql", data=json.dumps({"raw_sql": sql}))
        resp.raise_for_status()
        return pd.DataFrame.from_dict(resp.json())

    def create_index(self, collection_name=None):
        """Creates an index for the given space key"""
        resp = requests.post(self._api_url + "/collections/" + collection_name + "/create_index")
        resp.raise_for_status()
        return resp.json()<|MERGE_RESOLUTION|>--- conflicted
+++ resolved
@@ -39,18 +39,10 @@
         resp.raise_for_status()
         return Collection(self, name)
 
-<<<<<<< HEAD
 
     def modify(self, current_name, new_name: str, new_metadata: Optional[Dict] = None) -> int:
         '''Updates a collection'''
         resp = requests.put(self._api_url + "/collections/" + current_name, data=json.dumps({"metadata":new_metadata, "name":new_name}))
-=======
-    def update_collection(self, name: str, metadata: Optional[Dict] = None) -> int:
-        """Updates a collection"""
-        resp = requests.put(
-            self._api_url + "/collections/" + name, data=json.dumps({"metadata": metadata})
-        )
->>>>>>> 308ad833
         resp.raise_for_status()
         return resp.json()
 
